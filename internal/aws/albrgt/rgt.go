package albrgt

import (
	"strings"
	"time"

	"github.com/kubernetes-sigs/aws-alb-ingress-controller/internal/aws/albcache"

	"github.com/aws/aws-sdk-go/service/ec2"

	"github.com/aws/aws-sdk-go/aws"

	"github.com/aws/aws-sdk-go/aws/session"
	"github.com/aws/aws-sdk-go/service/elbv2"
	"github.com/aws/aws-sdk-go/service/resourcegroupstaggingapi"
	"github.com/aws/aws-sdk-go/service/resourcegroupstaggingapi/resourcegroupstaggingapiiface"

	util "github.com/kubernetes-sigs/aws-alb-ingress-controller/pkg/util/types"
)

const (
	GetResourcesCacheTTL = time.Minute * 60
)

// RGTsvc is a pointer to the aws ResourceGroupsTaggingAPI service
var RGTsvc RGTiface

type RGTiface interface {
	resourcegroupstaggingapiiface.ResourceGroupsTaggingAPIAPI
	GetClusterResources() (*Resources, error)
	SetResponse(interface{}, error)
}

// RGT is our extension to AWS's resourcegroupstaggingapi.ResourceGroupsTaggingAPI
type RGT struct {
	resourcegroupstaggingapiiface.ResourceGroupsTaggingAPIAPI
	clusterName string
}

// NewRGT sets RGTsvc based off of the provided AWS session
func NewRGT(awsSession *session.Session, clusterName string) {
	RGTsvc = &RGT{
		resourcegroupstaggingapi.New(awsSession),
		clusterName,
	}
}

type Resources struct {
	LoadBalancers map[string]util.ELBv2Tags
	Listeners     map[string]util.ELBv2Tags
	ListenerRules map[string]util.ELBv2Tags
	TargetGroups  map[string]util.ELBv2Tags
	Subnets       map[string]util.EC2Tags
}

// GetClusterResources looks up all ELBV2 (ALB) resources in AWS that are part of the cluster.
func (r *RGT) GetClusterResources() (*Resources, error) {
	cacheName := "ResourceGroupsTagging.GetClusterResources"
	item := albcache.Get(cacheName, "")

	if item != nil {
		r := item.Value().(*Resources)
		return r, nil
	}

	resources := &Resources{
		LoadBalancers: make(map[string]util.ELBv2Tags),
		Listeners:     make(map[string]util.ELBv2Tags),
		ListenerRules: make(map[string]util.ELBv2Tags),
		TargetGroups:  make(map[string]util.ELBv2Tags),
		Subnets:       make(map[string]util.EC2Tags),
	}

	paramSet := []*resourcegroupstaggingapi.GetResourcesInput{
		{
			ResourceTypeFilters: []*string{
				aws.String("ec2"),
			},
			TagFilters: []*resourcegroupstaggingapi.TagFilter{
<<<<<<< HEAD
				&resourcegroupstaggingapi.TagFilter{
=======
				{
>>>>>>> bffaa503
					Key:    aws.String("kubernetes.io/role/internal-elb"),
					Values: []*string{aws.String(""), aws.String("1")},
				},
				{
					Key:    aws.String("kubernetes.io/cluster/" + r.clusterName),
					Values: []*string{aws.String("owned"), aws.String("shared")},
				},
			},
		},
		{
			ResourceTypeFilters: []*string{
				aws.String("ec2"),
			},
			TagFilters: []*resourcegroupstaggingapi.TagFilter{
<<<<<<< HEAD
				&resourcegroupstaggingapi.TagFilter{
=======
				{
>>>>>>> bffaa503
					Key:    aws.String("kubernetes.io/role/elb"),
					Values: []*string{aws.String(""), aws.String("1")},
				},
				{
					Key:    aws.String("kubernetes.io/cluster/" + r.clusterName),
					Values: []*string{aws.String("owned"), aws.String("shared")},
				},
			},
		},
		{
			ResourceTypeFilters: []*string{
				aws.String("elasticloadbalancing"),
			},
			TagFilters: []*resourcegroupstaggingapi.TagFilter{
				{
					Key:    aws.String("kubernetes.io/cluster/" + r.clusterName),
					Values: []*string{aws.String("owned"), aws.String("shared")},
				},
			},
		},
	}

	for _, param := range paramSet {
		err := r.GetResourcesPages(param, func(page *resourcegroupstaggingapi.GetResourcesOutput, lastPage bool) bool {
			for _, rtm := range page.ResourceTagMappingList {
				switch {
				case strings.Contains(*rtm.ResourceARN, ":loadbalancer/app/"):
					resources.LoadBalancers[*rtm.ResourceARN] = rgtTagAsELBV2Tag(rtm.Tags)
				case strings.Contains(*rtm.ResourceARN, ":listener/app/"):
					resources.Listeners[*rtm.ResourceARN] = rgtTagAsELBV2Tag(rtm.Tags)
				case strings.Contains(*rtm.ResourceARN, ":listener-rule/app/"):
					resources.ListenerRules[*rtm.ResourceARN] = rgtTagAsELBV2Tag(rtm.Tags)
				case strings.Contains(*rtm.ResourceARN, ":targetgroup/"):
					resources.TargetGroups[*rtm.ResourceARN] = rgtTagAsELBV2Tag(rtm.Tags)
				case strings.Contains(*rtm.ResourceARN, ":subnet/"):
					resources.Subnets[*rtm.ResourceARN] = rgtTagAsEC2Tag(rtm.Tags)
				}
			}
			return true
		})
		if err != nil {
			return nil, err
		}
	}

	// Legacy deployments may not have the proper tags, and RGT doesn't allow you to use wildcards on names
	p := request.Pagination{
		EndPageOnSameToken: true,
		NewRequest: func() (*request.Request, error) {
			req, _ := r.GetResourcesRequest(&resourcegroupstaggingapi.GetResourcesInput{
				ResourceTypeFilters: []*string{
					aws.String("elasticloadbalancing"),
				},
			})
			return req, nil
		},
	}
	for p.Next() {
		page := p.Page().(*resourcegroupstaggingapi.GetResourcesOutput)
		for _, rtm := range page.ResourceTagMappingList {
			// arn:aws:elasticloadbalancing:us-east-1:234212695392:loadbalancer/app/2a6df4b6-prd112-distribute-1704
			s := strings.Split(*rtm.ResourceARN, ":")
			if strings.HasPrefix(s[5], "targetgroup/"+r.clusterName) {
				resources.TargetGroups[*rtm.ResourceARN] = rgtTagAsELBV2Tag(rtm.Tags)
			}
			if strings.HasPrefix(s[5], "loadbalancer/app/"+r.clusterName) {
				resources.LoadBalancers[*rtm.ResourceARN] = rgtTagAsELBV2Tag(rtm.Tags)
			}
		}
	}
	if p.Err() != nil {
		return nil, p.Err()
	}

	albcache.Set(cacheName, "", resources, GetResourcesCacheTTL)
	return resources, nil
}

func rgtTagAsELBV2Tag(in []*resourcegroupstaggingapi.Tag) (tags util.ELBv2Tags) {
	for _, t := range in {
		tags = append(tags, &elbv2.Tag{
			Key:   t.Key,
			Value: t.Value,
		})
	}
	return tags
}

func rgtTagAsEC2Tag(in []*resourcegroupstaggingapi.Tag) (tags util.EC2Tags) {
	for _, t := range in {
		tags = append(tags, &ec2.Tag{
			Key:   t.Key,
			Value: t.Value,
		})
	}
	return tags
}

func (r *RGT) SetResponse(i interface{}, e error) {
}<|MERGE_RESOLUTION|>--- conflicted
+++ resolved
@@ -77,11 +77,7 @@
 				aws.String("ec2"),
 			},
 			TagFilters: []*resourcegroupstaggingapi.TagFilter{
-<<<<<<< HEAD
-				&resourcegroupstaggingapi.TagFilter{
-=======
 				{
->>>>>>> bffaa503
 					Key:    aws.String("kubernetes.io/role/internal-elb"),
 					Values: []*string{aws.String(""), aws.String("1")},
 				},
@@ -96,11 +92,7 @@
 				aws.String("ec2"),
 			},
 			TagFilters: []*resourcegroupstaggingapi.TagFilter{
-<<<<<<< HEAD
-				&resourcegroupstaggingapi.TagFilter{
-=======
 				{
->>>>>>> bffaa503
 					Key:    aws.String("kubernetes.io/role/elb"),
 					Values: []*string{aws.String(""), aws.String("1")},
 				},
