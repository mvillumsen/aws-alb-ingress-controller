{{- if .Values.rbac.create }}
apiVersion: rbac.authorization.k8s.io/v1beta1
kind: ClusterRole
metadata:
  labels:
    app: {{ template "name" . }}
    chart: {{ .Chart.Name }}-{{ .Chart.Version }}
    heritage: {{ .Release.Service }}
    release: {{ .Release.Name }}
  name: {{ template "fullname" . }}
rules:
  - apiGroups:
      - ""
      - extensions
    resources:
      - configmaps
      - endpoints
      - events
      - ingresses
      - ingresses/status
      - services
    verbs:
      - create
      - get
      - list
      - update
      - watch
      - patch
  - apiGroups:
      - ""
      - extensions
    resources:
      - nodes
      - pods
      - secrets
<<<<<<< HEAD
      - services
      - namespaces
=======
>>>>>>> 685a76a3
    verbs:
      - get
      - list
      - watch
{{- end }}<|MERGE_RESOLUTION|>--- conflicted
+++ resolved
@@ -33,11 +33,8 @@
       - nodes
       - pods
       - secrets
-<<<<<<< HEAD
       - services
       - namespaces
-=======
->>>>>>> 685a76a3
     verbs:
       - get
       - list
